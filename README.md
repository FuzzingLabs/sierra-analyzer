--- conflicted
+++ resolved
@@ -16,7 +16,7 @@
 #### Decompile a Sierra file
 
 ```
-cargo run --bin sierra-decompiler -f <sierra file>
+cargo run -- -f <sierra file>
 ```
 
 <p align="center">
@@ -27,18 +27,18 @@
 For a colourless output : 
 
 ```
-cargo run --bin sierra-decompiler -f <sierra file> --no-color
+cargo run -- -f <sierra file> --no-color
 ```
 
 It it also possible to get a verbose output with more informations : 
 
 ```
-cargo run --bin sierra-decompiler -f <sierra file> --verbose
+cargo run -- -f <sierra file> --verbose
 ```
 
-#### Analyze a remote contract
+#### Analyze a remote contract
 
-Contracts can be fetched directly from the Starknet (Mainnet & Sepolia) by specifying the contract class to analyze : 
+Contracts can be fetched directly from Starknet (Mainnet & Sepolia) by specifying the contract class to analyze : 
 
 ```
 # Fetch & decompile a contract from starknet mainnet 
@@ -54,14 +54,7 @@
 cargo run -- -f ./examples/sierra/fib_array.sierra --cfg  
 
 # Output the Control-Flow Graph to a custom folder (default is ./output_cfg)
-<<<<<<< HEAD
-cargo run -- -f ./tests/sierra_files/fib_array.sierra --cfg --cfg-output ./test 
-=======
-cargo run ./tests/sierra_files/fib_array.sierra --cfg --cfg-output ./test 
-
-# Get the CFG of a specific function
-cargo run ./examples/sierra/fib_unary.sierra --cfg --function 'examples::fib_unary::fib'
->>>>>>> e266316d
+cargo run -- -f ./examples/sierra/fib_array.sierra --cfg --cfg-output ./test 
 ```
 
 <p align="center">
@@ -71,13 +64,13 @@
 #### Print the contract's Callgraph
 
 ```
-cargo run ./examples/sierra/fib_array.sierra --callgraph
+cargo run -- -f ./examples/sierra/fib_array.sierra --callgraph
 
 # Output the Callgraph to a custom folder (default is ./output_callgraph)
-cargo run ./tests/sierra_files/fib_array.sierra --callgraph --callgraph-output ./test 
+cargo run -- -f ./examples/sierra/fib_array.sierra --callgraph --callgraph-output ./test 
 
 # Get the Callgraph of a specific function
-cargo run ./examples/sierra/fib_unary.sierra --callgraph --function 'examples::fib_unary::fib'
+cargo run -- -f ./examples/sierra/fib_unary.sierra --callgraph --function 'examples::fib_unary::fib'
 ```
 
 <p align="center">
@@ -87,7 +80,7 @@
 #### Run the detectors
 
 ```
-cargo run ./examples/sierra/fib_array.sierra  -d
+cargo run -- -f ./examples/sierra/fib_array.sierra  -d
 ```
 
 <p align="center">
@@ -106,4 +99,5 @@
 - [x] Control-Flow Graph
 - [x] Call Graph
 - [X] Informational & Security detectors
+- [x] Fetching contracts from Starknet
 - [ ] Symbolic execution