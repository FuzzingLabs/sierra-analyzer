use lazy_static::lazy_static;
use regex::Regex;

lazy_static! {
    /// Those libfuncs id patterns are blacklisted from the regular decompiler output (not the verbose)
    /// to make it more readable
    ///
    /// We use lazy_static for performances issues

    // Variable drop
    pub static ref DROP_REGEX: Regex = Regex::new(r"drop(<.*>)?").unwrap();

    // Store temporary variable
    pub static ref STORE_TEMP_REGEX: Regex = Regex::new(r"store_temp(<.*>)?").unwrap();

    /// These are libfuncs id patterns whose representation in the decompiler output can be improved

    // User defined function call
    pub static ref FUNCTION_CALL_REGEX: Regex = Regex::new(r"function_call<(.*)>").unwrap();

    // Arithmetic operations
    pub static ref ADDITION_REGEX: Regex = Regex::new(r"(felt|u)_?(8|16|32|64|128|252)(_overflowing)?_add").unwrap();
    pub static ref SUBSTRACTION_REGEX: Regex = Regex::new(r"(felt|u)_?(8|16|32|64|128|252)(_overflowing)?_sub").unwrap();
    pub static ref MULTIPLICATION_REGEX: Regex = Regex::new(r"(felt|u)_?(8|16|32|64|128|252)(_overflowing)?_mul").unwrap();

    // Variable duplication
    pub static ref DUP_REGEX: Regex = Regex::new(r"dup(<.*>)?").unwrap();

    // Variable renaming
    pub static ref VARIABLE_ASSIGNMENT_REGEX: Vec<Regex> = vec![
        Regex::new(r"rename<.+>").unwrap(),
        Regex::new(r"store_temp<.+>").unwrap()
    ];

    // Check if an integer is 0
    pub static ref IS_ZERO_REGEX: Regex = Regex::new(r"(felt|u)_?(8|16|32|64|128|252)_is_zero").unwrap();

    // Consts declarations
    pub static ref CONST_REGEXES: Vec<Regex> = vec![
        Regex::new(r"const_as_immediate<Const<.+, (?P<const>-?[0-9]+)>>").unwrap(),
        Regex::new(r"storage_base_address_const<(?P<const>-?[0-9]+)>").unwrap(),
        Regex::new(r"(felt|u)_?(8|16|32|64|128|252)_const<(?P<const>-?[0-9]+)>").unwrap(),
    ];

<<<<<<< HEAD
    // User defined function
    pub static ref USER_DEFINED_FUNCTION_REGEX: Regex = Regex::new(r"(function_call|(\[[0-9]+\]))(::)?<user@(?P<function_id>.+)>").unwrap();
=======
    // Array declarations & mutations
    pub static ref NEW_ARRAY_REGEX: Regex = Regex::new(r"array_new<(?P<array_type>.+)>").unwrap();
    pub static ref ARRAY_APPEND_REGEX: Regex = Regex::new(r"array_append<(.+)>").unwrap();
>>>>>>> 4e24663a
}<|MERGE_RESOLUTION|>--- conflicted
+++ resolved
@@ -42,12 +42,10 @@
         Regex::new(r"(felt|u)_?(8|16|32|64|128|252)_const<(?P<const>-?[0-9]+)>").unwrap(),
     ];
 
-<<<<<<< HEAD
     // User defined function
     pub static ref USER_DEFINED_FUNCTION_REGEX: Regex = Regex::new(r"(function_call|(\[[0-9]+\]))(::)?<user@(?P<function_id>.+)>").unwrap();
-=======
+
     // Array declarations & mutations
     pub static ref NEW_ARRAY_REGEX: Regex = Regex::new(r"array_new<(?P<array_type>.+)>").unwrap();
     pub static ref ARRAY_APPEND_REGEX: Regex = Regex::new(r"array_append<(.+)>").unwrap();
->>>>>>> 4e24663a
 }